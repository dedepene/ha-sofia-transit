--- conflicted
+++ resolved
@@ -1,11 +1,7 @@
 {
   "domain": "sofia_transit",
   "name": "Sofia Transit",
-<<<<<<< HEAD
-  "version": "1.0.4",
-=======
   "version": "1.1.0",
->>>>>>> 81957437
   "codeowners": [
     "@dedepene"
   ],
